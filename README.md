# iShowcase

Highlight individual parts of your application using iShowcase

## Screenshots

<img style="float : left" src="screenshot/1.png" width="320" height="568">
<img style="float : right" src="screenshot/2.png" width="320" height="568">
<img src="screenshot/3.png" width="320" height="568">

## Requirements
* Xcode 5 or higher
* Apple LLVM compiler
* iOS 6.0 or higher
* ARC

## Installation
<<<<<<< HEAD
 
=======
>>>>>>> 8c7ade51
* Add the `iShowcase.h` and `iShowcase.m` files to your project
* Add `#include "iShowcase.h"` to your ViewController

## Usage

#### Creating Instance

``` objective-c
// Create Object of iShowcase
iShowcase *showcase = [[iShowcase alloc] init];
[showcase setContainerView: self.view];

// Other init Methods
initWithTitleFont: (UIFont*) titleFont detailsFont: (UIFont*) detailsFont;
initWithTitleColor: (UIColor*) titleColor detailsColor: (UIColor*) detailsColor;
```
#### Delegate

``` objective-c
showcase.delegate = self;
```

#### Delegate Methods

``` objective-c
iShowcaseShown // Called When Showcase is displayed
iShowcaseDismissed // Called When Showcase is removed
```

#### Displaying iShowcase
``` objective-c
[showcase setupShowcaseForTarget:(view_to_target) title:(NSString *) details:<#(NSString *)];
[showcase show];

// For Custom Location
[showcase setupShowcaseForLocation:(CGRect location) title:(NSString *)#details:(NSString *)];
[showcase show];
```

#### Customizations

``` objective-c
setBackgroundColor: (UIColor *) backgroundColor;
setTitleFont: (UIFont*) font;
setDetailsFont: (UIFont*) font;
setTitleColor: (UIColor*) color;
setDetailsColor: (UIColor*) color;
setHighlightColor:(UIColor*) highlightColor;
```

## Credits

Inspired from [ShowcaseView](https://github.com/amlcurran/Showcaseview) by [Alex Curran](https://github.com/amlcurran/)

## License

iShowcase is available under MIT license

Copyright (c) 2014 Rahul Iyer

Permission is hereby granted, free of charge, to any person obtaining a copy of this software and associated documentation files (the "Software"), to deal in the Software without restriction, including without limitation the rights to use, copy, modify, merge, publish, distribute, sublicense, and/or sell copies of the Software, and to permit persons to whom the Software is furnished to do so, subject to the following conditions:

The above copyright notice and this permission notice shall be included in all copies or substantial portions of the Software.

THE SOFTWARE IS PROVIDED "AS IS", WITHOUT WARRANTY OF ANY KIND, EXPRESS OR IMPLIED, INCLUDING BUT NOT LIMITED TO THE WARRANTIES OF MERCHANTABILITY, FITNESS FOR A PARTICULAR PURPOSE AND NONINFRINGEMENT. IN NO EVENT SHALL THE AUTHORS OR COPYRIGHT HOLDERS BE LIABLE FOR ANY CLAIM, DAMAGES OR OTHER LIABILITY, WHETHER IN AN ACTION OF CONTRACT, TORT OR OTHERWISE, ARISING FROM, OUT OF OR IN CONNECTION WITH THE SOFTWARE OR THE USE OR OTHER DEALINGS IN THE SOFTWARE.

Except as contained in this notice, the name(s) of the above copyright holders shall not be used in advertising or otherwise to promote the sale, use or other dealings in this Software without prior written authorization.<|MERGE_RESOLUTION|>--- conflicted
+++ resolved
@@ -15,10 +15,6 @@
 * ARC
 
 ## Installation
-<<<<<<< HEAD
- 
-=======
->>>>>>> 8c7ade51
 * Add the `iShowcase.h` and `iShowcase.m` files to your project
 * Add `#include "iShowcase.h"` to your ViewController
 
@@ -40,7 +36,6 @@
 ``` objective-c
 showcase.delegate = self;
 ```
-
 #### Delegate Methods
 
 ``` objective-c
@@ -66,7 +61,6 @@
 setDetailsFont: (UIFont*) font;
 setTitleColor: (UIColor*) color;
 setDetailsColor: (UIColor*) color;
-setHighlightColor:(UIColor*) highlightColor;
 ```
 
 ## Credits
